--- conflicted
+++ resolved
@@ -87,12 +87,8 @@
     "testEnvironment": "node"
   },
   "lint-staged": {
-<<<<<<< HEAD
     "*.ts": "eslint",
     "*.{js,ts,json,md}": "prettier --write"
-=======
-    "*.ts": "eslint"
->>>>>>> ad217837
   },
   "repository": {
     "type": "git",
