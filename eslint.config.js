import stylistic from '@stylistic/eslint-plugin';
import prettier from 'eslint-config-prettier';
import importPlugin from 'eslint-plugin-import';
import jest from 'eslint-plugin-jest';
import security from 'eslint-plugin-security';
import globals from 'globals';
import tseslint from 'typescript-eslint';

export default tseslint.config(
  {
    ignores: ['dist', 'node_modules'],
  },
  {
    plugins: {
      '@typescript-eslint': tseslint.plugin,
      '@stylistic': stylistic,
      jest,
      security,
      import: importPlugin,
    },
  },
  {
    files: ['**/*.ts', '**/*.tsx'],
    languageOptions: {
      parser: tseslint.parser,
      parserOptions: {
<<<<<<< HEAD
        // project: true, // This will be enabled in a separate config for src files
        // tsconfigRootDir: import.meta.dirname, // This will be enabled in a separate config for src files
=======
        project: true,
        tsconfigRootDir: import.meta.dirname,
>>>>>>> c166268 (Fix: Resolve ESLint security and pre-commit hook blockers)
      },
      globals: {
        ...globals.node,
        ...globals.jest,
      },
    },
  },
  {
    files: ['src/**/*.ts'], // Apply type-aware rules only to src TypeScript files
    languageOptions: {
      parserOptions: {
        project: ['./tsconfig.json'],
        tsconfigRootDir: import.meta.dirname,
      },
    },
    rules: {
      ...tseslint.configs.recommendedTypeChecked.rules, // Use type-checked recommended rules
      ...security.configs.recommended.rules, // Apply security rules that might need type info
      'security/detect-object-injection': 'off',
    },
  },
  {
    rules: {
      ...tseslint.configs.recommended.rules, // General TypeScript rules (non-type-aware)
      ...jest.configs.recommended.rules,
      ...prettier.rules,

      '@typescript-eslint/interface-name-prefix': 'off',
      '@typescript-eslint/explicit-function-return-type': 'off',
      '@typescript-eslint/explicit-module-boundary-types': 'off',
      '@typescript-eslint/no-explicit-any': 'error',
      'no-eval': 'error',

      'import/order': [
        'error',
        {
          groups: ['builtin', 'external', 'internal', ['parent', 'sibling']],
          'newlines-between': 'always',
          alphabetize: {
            order: 'asc',
            caseInsensitive: true,
          },
        },
      ],

      '@typescript-eslint/explicit-function-return-type': 'warn',

      'no-console': ['warn', { allow: ['warn', 'error'] }],
      'security/detect-eval-with-expression': 'error',
    },
  },
);<|MERGE_RESOLUTION|>--- conflicted
+++ resolved
@@ -24,13 +24,8 @@
     languageOptions: {
       parser: tseslint.parser,
       parserOptions: {
-<<<<<<< HEAD
         // project: true, // This will be enabled in a separate config for src files
         // tsconfigRootDir: import.meta.dirname, // This will be enabled in a separate config for src files
-=======
-        project: true,
-        tsconfigRootDir: import.meta.dirname,
->>>>>>> c166268 (Fix: Resolve ESLint security and pre-commit hook blockers)
       },
       globals: {
         ...globals.node,
