--- conflicted
+++ resolved
@@ -1,8 +1,4 @@
-<<<<<<< HEAD
 import * as os from 'os';
-=======
-import { Injectable } from '@nestjs/common';
->>>>>>> c166268 (Fix: Resolve ESLint security and pre-commit hook blockers)
 
 import { Injectable } from '@nestjs/common';
 
@@ -31,8 +27,6 @@
   getHello(): string {
     return 'Hello World!';
   }
-<<<<<<< HEAD
-
   getHealth(): HealthCheckResponse {
     return {
       status: 'ok',
@@ -50,6 +44,4 @@
       },
     };
   }
-=======
->>>>>>> c166268 (Fix: Resolve ESLint security and pre-commit hook blockers)
 }